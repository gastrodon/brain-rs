--- conflicted
+++ resolved
@@ -49,9 +49,9 @@
 harness = false
 
 [[bench]]
-<<<<<<< HEAD
 name = "innogen"
-=======
+harness = false
+
+[[bench]]
 name = "xor-100"
->>>>>>> c625664e
 harness = false