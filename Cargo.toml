[package]
name = "brain"
version = "0.1.0"
edition = "2021"

[dependencies]
rand = "0.9.0"
rand_distr = "0.5.0"
rulinalg = "0.4.2"
<<<<<<< HEAD
nes_rust = { git = "https://github.com/gastrodon/nes-rust", features = [ "no_apu", "no_render" ] }
gym-rs = { version = "0.3.0", optional = true }
=======

>>>>>>> 17aa3904
serde = { version = "1.0.218", features = ["derive"] }
serde_json = { version = "1.0.139", features = ["preserve_order"] }
fxhash = "0.2.1"

[features]
smol_bench = []
watch_game = []

[[example]]
name = "xor"

[dev-dependencies]
criterion = "0.5.1"
flamegraph = "0.6.7"
toml-cli = "0.2.3"

[[bench]]
name = "ctrnn"
harness = false

[[bench]]
name = "avg-weight-diff"
harness = false

[[bench]]
name = "disjoint-excess-count"
harness = false

[[bench]]
name = "crossover-eq"
harness = false

[[bench]]
name = "crossover-ne"
harness = false

[[bench]]
name = "mutate-bisection"
harness = false

[[bench]]
name = "mutate-connection"
harness = false

[[bench]]
name = "reproduce"
harness = false

[[bench]]
name = "speciate"
harness = false

[[bench]]
name = "innogen"
harness = false

[[bench]]
name = "random"
harness = false<|MERGE_RESOLUTION|>--- conflicted
+++ resolved
@@ -7,12 +7,10 @@
 rand = "0.9.0"
 rand_distr = "0.5.0"
 rulinalg = "0.4.2"
-<<<<<<< HEAD
-nes_rust = { git = "https://github.com/gastrodon/nes-rust", features = [ "no_apu", "no_render" ] }
-gym-rs = { version = "0.3.0", optional = true }
-=======
-
->>>>>>> 17aa3904
+nes_rust = { git = "https://github.com/gastrodon/nes-rust", features = [
+  "no_apu",
+  "no_render",
+] }
 serde = { version = "1.0.218", features = ["derive"] }
 serde_json = { version = "1.0.139", features = ["preserve_order"] }
 fxhash = "0.2.1"
