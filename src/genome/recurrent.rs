--- conflicted
+++ resolved
@@ -2,20 +2,10 @@
 use super::{Connection, Genome, Node, NodeKind};
 use crate::{
     crossover::crossover,
-<<<<<<< HEAD
-    network::{Continuous, FromGenome, NonBias},
     serialize::{deserialize_connections, deserialize_nodes},
 };
 use core::cmp::{max, Ordering};
 use rand::{seq::IteratorRandom, RngCore};
-use rulinalg::matrix::Matrix;
-=======
-    serialize::{deserialize_connections, deserialize_nodes},
-    Happens,
-};
-use core::cmp::{max, Ordering};
-use rand::{seq::IteratorRandom, RngCore};
->>>>>>> d01d8cde
 use serde::{Deserialize, Serialize};
 use std::collections::HashSet;
 
@@ -141,53 +131,6 @@
     }
 }
 
-<<<<<<< HEAD
-const TAU_DEFAULT: f64 = 1.;
-
-impl<N: Node, C: Connection<N>> FromGenome<N, C, CTRGenome<N, C>> for Continuous {
-    fn from_genome(genome: &CTRGenome<N, C>) -> Self {
-        let cols = genome.nodes().len();
-        Self {
-            y: Matrix::zeros(1, cols),
-            θ: Matrix::new(
-                1,
-                cols,
-                genome.nodes().iter().map(|n| n.bias()).collect::<Vec<_>>(),
-            ),
-            τ: Matrix::from_fn(1, cols, |_, _| 1. / TAU_DEFAULT),
-            w: {
-                let mut w = vec![0.; cols * cols];
-                for c in genome.connections().iter().filter(|c| c.enabled()) {
-                    w[c.from() * cols + c.to()] = c.weight();
-                }
-                Matrix::new(cols, cols, w)
-            },
-            sensory: (0, genome.sensory),
-            action: (genome.sensory, genome.sensory + genome.action),
-        }
-    }
-}
-
-impl<N: Node, C: Connection<N>> FromGenome<N, C, CTRGenome<N, C>> for NonBias {
-    fn from_genome(genome: &CTRGenome<N, C>) -> Self {
-        let cols = genome.nodes().len();
-        Self {
-            y: Matrix::zeros(1, cols),
-            w: {
-                let mut w = vec![0.; cols * cols];
-                for c in genome.connections().iter().filter(|c| c.enabled()) {
-                    w[c.from() * cols + c.to()] = c.weight();
-                }
-                Matrix::new(cols, cols, w)
-            },
-            sensory: (0, genome.sensory),
-            action: (genome.sensory, genome.sensory + genome.action),
-        }
-    }
-}
-
-=======
->>>>>>> d01d8cde
 #[cfg(test)]
 mod test {
     use super::*;
@@ -195,11 +138,7 @@
         assert_f64_approx,
         genome::{node::NonBNode, WConnection},
         network::{Continuous, ToNetwork},
-<<<<<<< HEAD
         random::default_rng,
-=======
-        random::{default_rng, percent, EvolutionEvent, ProbBinding, ProbStatic},
->>>>>>> d01d8cde
         specie::InnoGen,
     };
     use rulinalg::matrix::BaseMatrix;
